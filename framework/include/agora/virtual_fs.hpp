--- conflicted
+++ resolved
@@ -126,15 +126,11 @@
       {
         return fs->get_features_name(application_name);
       }
-<<<<<<< HEAD
-      inline std::string get_doe_name( const std::string& application_name) const
-=======
       inline std::string get_metrics_name( const std::string& application_name ) const
       {
         return fs->get_metrics_name(application_name);
       }
       inline std::string get_doe_name( const std::string& application_name ) const
->>>>>>> 990eb24e
       {
         return fs->get_doe_name(application_name);
       }
